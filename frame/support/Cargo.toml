--- conflicted
+++ resolved
@@ -15,17 +15,6 @@
 log = "0.4"
 serde = { version = "1.0.101", optional = true, features = ["derive"] }
 codec = { package = "parity-scale-codec", version = "1.3.1", default-features = false, features = ["derive"] }
-<<<<<<< HEAD
-frame-metadata = { version = "11.0.0-rc3", default-features = false, path = "../metadata" }
-sp-std = { version = "2.0.0-rc3", default-features = false, path = "../../primitives/std" }
-sp-io = { version = "2.0.0-rc3", default-features = false, path = "../../primitives/io" }
-sp-runtime = { version = "2.0.0-rc3", default-features = false, path = "../../primitives/runtime" }
-sp-tracing = { version = "2.0.0-rc3", default-features = false, path = "../../primitives/tracing" }
-sp-core = { version = "2.0.0-rc3", default-features = false, path = "../../primitives/core" }
-sp-arithmetic = { version = "2.0.0-rc3", default-features = false, path = "../../primitives/arithmetic" }
-sp-inherents = { version = "2.0.0-rc3", default-features = false, path = "../../primitives/inherents" }
-frame-support-procedural = { version = "2.0.0-rc3", path = "./procedural" }
-=======
 frame-metadata = { version = "11.0.0-rc4", default-features = false, path = "../metadata" }
 sp-std = { version = "2.0.0-rc4", default-features = false, path = "../../primitives/std" }
 sp-io = { version = "2.0.0-rc4", default-features = false, path = "../../primitives/io" }
@@ -35,7 +24,6 @@
 sp-arithmetic = { version = "2.0.0-rc4", default-features = false, path = "../../primitives/arithmetic" }
 sp-inherents = { version = "2.0.0-rc4", default-features = false, path = "../../primitives/inherents" }
 frame-support-procedural = { version = "2.0.0-rc4", path = "./procedural" }
->>>>>>> 60e3a693
 paste = "0.1.6"
 once_cell = { version = "1", default-features = false, optional = true }
 sp-state-machine = { version = "0.8.0-rc4", optional = true, path = "../../primitives/state-machine" }
