[package]
name = "sp-authority-discovery"
version = "2.0.0-rc4"
authors = ["Parity Technologies <admin@parity.io>"]
description = "Authority discovery primitives"
edition = "2018"
license = "Apache-2.0"
homepage = "https://substrate.dev"
repository = "https://github.com/paritytech/substrate/"

[package.metadata.docs.rs]
targets = ["x86_64-unknown-linux-gnu"]

[dependencies]
<<<<<<< HEAD
sp-application-crypto = { version = "2.0.0-rc3", default-features = false, path = "../application-crypto" }
codec = { package = "parity-scale-codec", default-features = false, version = "1.3.1" }
sp-std = { version = "2.0.0-rc3", default-features = false, path = "../std" }
sp-api = { version = "2.0.0-rc3", default-features = false, path = "../api" }
sp-runtime = { version = "2.0.0-rc3", default-features = false, path = "../runtime" }
=======
sp-application-crypto = { version = "2.0.0-rc4", default-features = false, path = "../application-crypto" }
codec = { package = "parity-scale-codec", default-features = false, version = "1.3.1" }
sp-std = { version = "2.0.0-rc4", default-features = false, path = "../std" }
sp-api = { version = "2.0.0-rc4", default-features = false, path = "../api" }
sp-runtime = { version = "2.0.0-rc4", default-features = false, path = "../runtime" }
>>>>>>> 60e3a693

[features]
default = ["std"]
std = [
	"sp-application-crypto/std",
	"codec/std",
	"sp-std/std",
	"sp-api/std",
	"sp-runtime/std"
]<|MERGE_RESOLUTION|>--- conflicted
+++ resolved
@@ -12,19 +12,11 @@
 targets = ["x86_64-unknown-linux-gnu"]
 
 [dependencies]
-<<<<<<< HEAD
-sp-application-crypto = { version = "2.0.0-rc3", default-features = false, path = "../application-crypto" }
-codec = { package = "parity-scale-codec", default-features = false, version = "1.3.1" }
-sp-std = { version = "2.0.0-rc3", default-features = false, path = "../std" }
-sp-api = { version = "2.0.0-rc3", default-features = false, path = "../api" }
-sp-runtime = { version = "2.0.0-rc3", default-features = false, path = "../runtime" }
-=======
 sp-application-crypto = { version = "2.0.0-rc4", default-features = false, path = "../application-crypto" }
 codec = { package = "parity-scale-codec", default-features = false, version = "1.3.1" }
 sp-std = { version = "2.0.0-rc4", default-features = false, path = "../std" }
 sp-api = { version = "2.0.0-rc4", default-features = false, path = "../api" }
 sp-runtime = { version = "2.0.0-rc4", default-features = false, path = "../runtime" }
->>>>>>> 60e3a693
 
 [features]
 default = ["std"]
