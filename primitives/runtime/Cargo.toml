[package]
name = "sp-runtime"
version = "2.0.0-rc4"
authors = ["Parity Technologies <admin@parity.io>"]
edition = "2018"
license = "Apache-2.0"
homepage = "https://substrate.dev"
repository = "https://github.com/paritytech/substrate/"
description = "Runtime Modules shared primitive types."
documentation = "https://docs.rs/sp-runtime"

[package.metadata.docs.rs]
targets = ["x86_64-unknown-linux-gnu"]


[dependencies]
serde = { version = "1.0.101", optional = true, features = ["derive"] }
codec = { package = "parity-scale-codec", version = "1.3.1", default-features = false, features = ["derive"] }
<<<<<<< HEAD
sp-core = { version = "2.0.0-rc3", default-features = false, path = "../core" }
sp-application-crypto = { version = "2.0.0-rc3", default-features = false, path = "../application-crypto" }
sp-arithmetic = { version = "2.0.0-rc3", default-features = false, path = "../arithmetic" }
sp-std = { version = "2.0.0-rc3", default-features = false, path = "../std" }
sp-io = { version = "2.0.0-rc3", default-features = false, path = "../io" }
=======
sp-core = { version = "2.0.0-rc4", default-features = false, path = "../core" }
sp-application-crypto = { version = "2.0.0-rc4", default-features = false, path = "../application-crypto" }
sp-arithmetic = { version = "2.0.0-rc4", default-features = false, path = "../arithmetic" }
sp-std = { version = "2.0.0-rc4", default-features = false, path = "../std" }
sp-io = { version = "2.0.0-rc4", default-features = false, path = "../io" }
>>>>>>> 60e3a693
log = { version = "0.4.8", optional = true }
paste = "0.1.6"
rand = { version = "0.7.2", optional = true }
impl-trait-for-tuples = "0.1.3"
sp-inherents = { version = "2.0.0-rc4", default-features = false, path = "../inherents" }
parity-util-mem = { version = "0.7.0", default-features = false, features = ["primitive-types"] }
hash256-std-hasher = { version = "0.15.2", default-features = false }
either = { version = "1.5", default-features = false }

[dev-dependencies]
serde_json = "1.0.41"
rand = "0.7.2"
sp-state-machine = { version = "0.8.0-rc4", path = "../../primitives/state-machine" }

[features]
bench = []
runtime-benchmarks = []
default = ["std"]
std = [
	"sp-application-crypto/std",
	"sp-arithmetic/std",
	"codec/std",
	"log",
	"sp-core/std",
	"rand",
	"sp-std/std",
	"sp-io/std",
	"serde",
	"sp-inherents/std",
	"parity-util-mem/std",
	"hash256-std-hasher/std",
	"either/use_std",
]<|MERGE_RESOLUTION|>--- conflicted
+++ resolved
@@ -16,19 +16,11 @@
 [dependencies]
 serde = { version = "1.0.101", optional = true, features = ["derive"] }
 codec = { package = "parity-scale-codec", version = "1.3.1", default-features = false, features = ["derive"] }
-<<<<<<< HEAD
-sp-core = { version = "2.0.0-rc3", default-features = false, path = "../core" }
-sp-application-crypto = { version = "2.0.0-rc3", default-features = false, path = "../application-crypto" }
-sp-arithmetic = { version = "2.0.0-rc3", default-features = false, path = "../arithmetic" }
-sp-std = { version = "2.0.0-rc3", default-features = false, path = "../std" }
-sp-io = { version = "2.0.0-rc3", default-features = false, path = "../io" }
-=======
 sp-core = { version = "2.0.0-rc4", default-features = false, path = "../core" }
 sp-application-crypto = { version = "2.0.0-rc4", default-features = false, path = "../application-crypto" }
 sp-arithmetic = { version = "2.0.0-rc4", default-features = false, path = "../arithmetic" }
 sp-std = { version = "2.0.0-rc4", default-features = false, path = "../std" }
 sp-io = { version = "2.0.0-rc4", default-features = false, path = "../io" }
->>>>>>> 60e3a693
 log = { version = "0.4.8", optional = true }
 paste = "0.1.6"
 rand = { version = "0.7.2", optional = true }
