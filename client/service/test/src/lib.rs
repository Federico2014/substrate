--- conflicted
+++ resolved
@@ -39,10 +39,7 @@
 	Role,
 	Error,
 	TaskExecutor,
-<<<<<<< HEAD
-=======
 	client::Client,
->>>>>>> 60e3a693
 };
 use sp_blockchain::HeaderBackend;
 use sc_network::{multiaddr, Multiaddr};
