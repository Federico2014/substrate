--- conflicted
+++ resolved
@@ -83,13 +83,8 @@
 	// and set impl_version to equal spec_version. If only runtime
 	// implementation changes and behavior does not, then leave spec_version as
 	// is and increment impl_version.
-<<<<<<< HEAD
-	spec_version: 182,
-	impl_version: 182,
-=======
-	spec_version: 183,
-	impl_version: 183,
->>>>>>> fa7864e7
+	spec_version: 184,
+	impl_version: 184,
 	apis: RUNTIME_API_VERSIONS,
 };
 
